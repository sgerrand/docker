--- conflicted
+++ resolved
@@ -500,7 +500,6 @@
 	}
 }
 
-<<<<<<< HEAD
 // mkdir directory
 func init() { addWorldTest("TestMkdir") }
 func TestMkdir(t *testing.T) {
@@ -523,7 +522,9 @@
 	}
 	if fi.Mode().String() != "drwx------" {
 		t.Fatalf("Mode %s, expected %s", fi.Mode(), os.FileMode(0700))
-=======
+	}
+}
+
 // Rename file
 func init() { addWorldTest("TestRename") }
 func TestRename(t *testing.T) {
@@ -606,6 +607,5 @@
 	// go fuse doesn't seem to have ENOTEMPTY we get an EIO.
 	if err == nil {
 		t.Fatal("Expected rename to fail")
->>>>>>> 544f6af1
 	}
 }